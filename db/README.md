--- conflicted
+++ resolved
@@ -56,19 +56,11 @@
 | hooks_entities_modify | write | partition_key text, row_key text, properties jsonb, version integer, old_etag uuid | table (etag uuid) | See taskcluster-lib-entities |
 | hooks_entities_remove | write | partition_key text, row_key text | table (etag uuid) | See taskcluster-lib-entities |
 | hooks_entities_scan | read | pk text, rk text, condition text, size integer, page integer | table (partition_key text, row_key text, value jsonb, version integer, etag uuid) | See taskcluster-lib-entities |
-<<<<<<< HEAD
-| last_fire3_entities_create | write | pk text, rk text, properties jsonb, overwrite boolean, version integer | uuid | See taskcluster-lib-entities |
-| last_fire3_entities_load | read | partition_key text, row_key text | table (partition_key_out text, row_key_out text, value jsonb, version integer, etag uuid) | See taskcluster-lib-entities |
-| last_fire3_entities_modify | write | partition_key text, row_key text, properties jsonb, version integer, old_etag uuid | table (etag uuid) | See taskcluster-lib-entities |
-| last_fire3_entities_remove | write | partition_key text, row_key text | table (etag uuid) | See taskcluster-lib-entities |
-| last_fire3_entities_scan | read | pk text, rk text, condition text, size integer, page integer | table (partition_key text, row_key text, value jsonb, version integer, etag uuid) | See taskcluster-lib-entities |
-=======
 | last_fire_3_entities_create | write | pk text, rk text, properties jsonb, overwrite boolean, version integer | uuid | See taskcluster-lib-entities |
 | last_fire_3_entities_load | read | partition_key text, row_key text | table (partition_key_out text, row_key_out text, value jsonb, version integer, etag uuid) | See taskcluster-lib-entities |
 | last_fire_3_entities_modify | write | partition_key text, row_key text, properties jsonb, version integer, old_etag uuid | table (etag uuid) | See taskcluster-lib-entities |
 | last_fire_3_entities_remove | write | partition_key text, row_key text | table (etag uuid) | See taskcluster-lib-entities |
 | last_fire_3_entities_scan | read | pk text, rk text, condition text, size integer, page integer | table (partition_key text, row_key text, value jsonb, version integer, etag uuid) | See taskcluster-lib-entities |
->>>>>>> 8407e038
 | queues_entities_create | write | pk text, rk text, properties jsonb, overwrite boolean, version integer | uuid | See taskcluster-lib-entities |
 | queues_entities_load | read | partition_key text, row_key text | table (partition_key_out text, row_key_out text, value jsonb, version integer, etag uuid) | See taskcluster-lib-entities |
 | queues_entities_modify | write | partition_key text, row_key text, properties jsonb, version integer, old_etag uuid | table (etag uuid) | See taskcluster-lib-entities |
@@ -111,15 +103,12 @@
 
 | Name | Mode | Arguments | Returns | Description |
 | --- | --- | --- | --- | --- |
-<<<<<<< HEAD
 | azure_queue_count | read | queue_name text | integer | Count messages in the named queue.<br /> |
 | azure_queue_delete | write | queue_name text, message_id uuid, pop_receipt uuid | void | Delete the message identified by the given `queue_name`, `message_id` and<br />`pop_receipt`.<br /> |
 | azure_queue_delete_expired | write |  | void | Delete all expired messages.  This is a maintenance task that should occur<br />about once an hour.<br /> |
 | azure_queue_get | write | queue_name text, visible timestamp, count integer | table (message_id uuid, message_text text, pop_receipt uuid) | Get up to `count` messages from the given queue, setting the `visible`<br />column of each to the given value.  Returns a `message_id` and<br />`pop_receipt` for each one, for use with `azure_queue_delete` and<br />`azure_queue_update`.<br /> |
 | azure_queue_put | write | queue_name text, message_text text, visible timestamp, expires timestamp | void | Put the given message into the given queue.  The message will not be visible until<br />after the visible timestamp, and will disappear after the expires timestamp.<br /> |
 | azure_queue_update | write | queue_name text, message_text text, message_id uuid, pop_receipt uuid, visible timestamp | void | Update the message identified by the given `queue_name`, `message_id` and<br />`pop_receipt`, setting its `visible` and `message_text` properties as<br />given.<br /> |
-=======
->>>>>>> 8407e038
 | queue_artifacts_entities_create | write | pk text, rk text, properties jsonb, overwrite boolean, version integer | uuid | See taskcluster-lib-entities |
 | queue_artifacts_entities_load | read | partition_key text, row_key text | table (partition_key_out text, row_key_out text, value jsonb, version integer, etag uuid) | See taskcluster-lib-entities |
 | queue_artifacts_entities_modify | write | partition_key text, row_key text, properties jsonb, version integer, old_etag uuid | table (etag uuid) | See taskcluster-lib-entities |
@@ -207,23 +196,6 @@
 
 | Name | Mode | Arguments | Returns | Description |
 | --- | --- | --- | --- | --- |
-<<<<<<< HEAD
-| wm_worker_pool_errors_entities_create | write | pk text, rk text, properties jsonb, overwrite boolean, version integer | uuid | See taskcluster-lib-entities |
-| wm_worker_pool_errors_entities_load | read | partition_key text, row_key text | table (partition_key_out text, row_key_out text, value jsonb, version integer, etag uuid) | See taskcluster-lib-entities |
-| wm_worker_pool_errors_entities_modify | write | partition_key text, row_key text, properties jsonb, version integer, old_etag uuid | table (etag uuid) | See taskcluster-lib-entities |
-| wm_worker_pool_errors_entities_remove | write | partition_key text, row_key text | table (etag uuid) | See taskcluster-lib-entities |
-| wm_worker_pool_errors_entities_scan | read | pk text, rk text, condition text, size integer, page integer | table (partition_key text, row_key text, value jsonb, version integer, etag uuid) | See taskcluster-lib-entities |
-| wm_worker_pools_entities_create | write | pk text, rk text, properties jsonb, overwrite boolean, version integer | uuid | See taskcluster-lib-entities |
-| wm_worker_pools_entities_load | read | partition_key text, row_key text | table (partition_key_out text, row_key_out text, value jsonb, version integer, etag uuid) | See taskcluster-lib-entities |
-| wm_worker_pools_entities_modify | write | partition_key text, row_key text, properties jsonb, version integer, old_etag uuid | table (etag uuid) | See taskcluster-lib-entities |
-| wm_worker_pools_entities_remove | write | partition_key text, row_key text | table (etag uuid) | See taskcluster-lib-entities |
-| wm_worker_pools_entities_scan | read | pk text, rk text, condition text, size integer, page integer | table (partition_key text, row_key text, value jsonb, version integer, etag uuid) | See taskcluster-lib-entities |
-| wm_workers_entities_create | write | pk text, rk text, properties jsonb, overwrite boolean, version integer | uuid | See taskcluster-lib-entities |
-| wm_workers_entities_load | read | partition_key text, row_key text | table (partition_key_out text, row_key_out text, value jsonb, version integer, etag uuid) | See taskcluster-lib-entities |
-| wm_workers_entities_modify | write | partition_key text, row_key text, properties jsonb, version integer, old_etag uuid | table (etag uuid) | See taskcluster-lib-entities |
-| wm_workers_entities_remove | write | partition_key text, row_key text | table (etag uuid) | See taskcluster-lib-entities |
-| wm_workers_entities_scan | read | pk text, rk text, condition text, size integer, page integer | table (partition_key text, row_key text, value jsonb, version integer, etag uuid) | See taskcluster-lib-entities |
-=======
 | wmworker_pool_errors_entities_create | write | pk text, rk text, properties jsonb, overwrite boolean, version integer | uuid | See taskcluster-lib-entities |
 | wmworker_pool_errors_entities_load | read | partition_key text, row_key text | table (partition_key_out text, row_key_out text, value jsonb, version integer, etag uuid) | See taskcluster-lib-entities |
 | wmworker_pool_errors_entities_modify | write | partition_key text, row_key text, properties jsonb, version integer, old_etag uuid | table (etag uuid) | See taskcluster-lib-entities |
@@ -239,7 +211,6 @@
 | wmworkers_entities_modify | write | partition_key text, row_key text, properties jsonb, version integer, old_etag uuid | table (etag uuid) | See taskcluster-lib-entities |
 | wmworkers_entities_remove | write | partition_key text, row_key text | table (etag uuid) | See taskcluster-lib-entities |
 | wmworkers_entities_scan | read | pk text, rk text, condition text, size integer, page integer | table (partition_key text, row_key text, value jsonb, version integer, etag uuid) | See taskcluster-lib-entities |
->>>>>>> 8407e038
 <!-- SP END -->
 
 ## Database Schema
