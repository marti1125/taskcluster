--- conflicted
+++ resolved
@@ -11,7 +11,6 @@
 
 .PHONY: test
 test: $(VENV)/bin/python $(NODE_BIN)
-	rm -rf *.egg
 	FLAKE8=$(VENV)/bin/flake8 PYTHON=$(VENV)/bin/python \
 	NODE_BIN=$(NODE_BIN) NOSE=$(VENV)/bin/nosetests ./test.sh
 
@@ -37,11 +36,8 @@
 
 .PHONY: clean
 clean:
-<<<<<<< HEAD
 	rm -rf node-$(NODE_VER)-$(NODE_PLAT) node_modules
-=======
 	rm -rf *.egg
->>>>>>> a24f2e2a
 	find . -name "*.py?" -exec rm {} +
 	rm -rf env-*
 
