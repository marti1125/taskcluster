--- conflicted
+++ resolved
@@ -85,24 +85,9 @@
 
 ## Login Strategies
 
-<<<<<<< HEAD
 Taskcluster supports a number of "login strategies" to support users logging into the UI.
 See [`docs/login-strategies.md`](./docs/login-strategies.md) for more information.
-=======
-Taskcluster supports the following strategies:
-* GitHub
-* Mozilla Auth0
-
-All login strategies require configuration of the `login.jwt.key` configuration value, which is a secret used for HMAC signatures.
-For development, it can be anything.
-
-```sh
-JWT_KEY=this-is-a-secret-value-be-very-careful-with-it
-```
-
-See the [deployment documentation](https://docs.taskcluster.net/docs/manual/deploying) for information on how to set up and configure these strategies.
-Note that in many cases such setup is not required for development of this service.
->>>>>>> aee039fa
+Note that in most cases setup of login strategies is not required for development of this service.
 
 ## Sample Queries
 
