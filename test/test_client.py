import types
import socket
import unittest
import time
realTimeTime = time.time
import datetime

import mock
import requests

import base
import taskcluster.client as subject
import taskcluster.exceptions as exc
import taskcluster.utils as utils


class ClientTest(base.TCTest):
  def setUp(self):
    subject.config['credentials'] = {
      'clientId': 'clientId',
      'accessToken': 'accessToken',
    }
    keys = [
      base.createTopicExchangeKey('primary_key', constant='primary'),
      base.createTopicExchangeKey('norm1'),
      base.createTopicExchangeKey('norm2'),
      base.createTopicExchangeKey('norm3'),
      base.createTopicExchangeKey('multi_key', multipleWords=True),
    ]
    topicEntry = base.createApiEntryTopicExchange('topicName', 'topicExchange', routingKey=keys)
    entries = [
      base.createApiEntryFunction('no_args_no_input', 0, False),
      base.createApiEntryFunction('two_args_no_input', 2, False),
      base.createApiEntryFunction('no_args_with_input', 0, True),
      base.createApiEntryFunction('two_args_with_input', 2, True),
      base.createApiEntryFunction('NEVER_CALL_ME', 0, False),
      topicEntry
    ]
    self.apiRef = base.createApiRef(entries=entries)
    self.clientClass = subject.createApiClient('testApi', self.apiRef)
    self.client = self.clientClass()
    # Patch time.sleep so that we don't delay tests
    sleepPatcher = mock.patch('time.sleep')
    sleepSleep = sleepPatcher.start()
    sleepSleep.return_value = None
    self.addCleanup(sleepSleep.stop)


class TestSubArgsInRoute(ClientTest):
  def test_valid_no_subs(self):
    provided = {'route': '/no/args/here', 'name': 'test'}
    expected = 'no/args/here'
    result = self.client._subArgsInRoute(provided, {})
    self.assertEqual(expected, result)

  def test_valid_one_sub(self):
    provided = {'route': '/one/<argToSub>/here', 'name': 'test'}
    expected = 'one/value/here'
    arguments = {'argToSub': 'value'}
    result = self.client._subArgsInRoute(provided, arguments)
    self.assertEqual(expected, result)

  def test_invalid_one_sub(self):
    with self.assertRaises(exc.TaskclusterFailure):
      self.client._subArgsInRoute({'route': '/one/<argToSub>/here', 'name': 'test'}, {'unused': 'value'})

  def test_invalid_route_no_sub(self):
    with self.assertRaises(exc.TaskclusterFailure):
      self.client._subArgsInRoute({'route': 'askldjflkasdf', 'name': 'test'}, {'should': 'fail'})

  def test_invalid_route_no_arg(self):
    with self.assertRaises(exc.TaskclusterFailure):
      self.client._subArgsInRoute({'route': 'askldjflkasdf', 'name': 'test'}, {'should': 'fail'})


class TestProcessArgs(ClientTest):
  def test_no_args(self):
    self.assertEqual({}, self.client._processArgs({'args': [], 'name': 'test'}))

  def test_positional_args_only(self):
    expected = {'test': 'works', 'test2': 'still works'}
    entry = {'args': ['test', 'test2'], 'name': 'test'}
    actual = self.client._processArgs(entry, 'works', 'still works')
    self.assertEqual(expected, actual)

  def test_keyword_args_only(self):
    expected = {'test': 'works', 'test2': 'still works'}
    entry = {'args': ['test', 'test2'], 'name': 'test'}
    actual = self.client._processArgs(entry, test2='still works', test='works')
    self.assertEqual(expected, actual)

  def test_int_args(self):
    expected = {'test': 'works', 'test2': 42}
    entry = {'args': ['test', 'test2'], 'name': 'test'}
    actual = self.client._processArgs(entry, 'works', 42)
    self.assertEqual(expected, actual)

  def test_keyword_and_positional(self):
    entry = {'args': ['test'], 'name': 'test'}
    with self.assertRaises(exc.TaskclusterFailure):
      self.client._processArgs(entry, 'broken', test='works')

  def test_invalid_not_enough_args(self):
    with self.assertRaises(exc.TaskclusterFailure):
      self.client._processArgs({'args': ['test'], 'name': 'test'})

  def test_invalid_too_many_positional_args(self):
    with self.assertRaises(exc.TaskclusterFailure):
      self.client._processArgs({'args': ['test'], 'name': 'test'}, 'enough', 'one too many')

  def test_invalid_too_many_keyword_args(self):
    with self.assertRaises(exc.TaskclusterFailure):
      self.client._processArgs({'args': ['test'], 'name': 'test'}, test='enough', test2='one too many')

  def test_invalid_missing_arg_positional(self):
    with self.assertRaises(exc.TaskclusterFailure):
      self.client._processArgs({'args': ['test', 'test2'], 'name': 'test'}, 'enough')

  def test_invalid_not_enough_args_because_of_overwriting(self):
    with self.assertRaises(exc.TaskclusterFailure):
      self.client._processArgs({'args': ['test', 'test2'], 'name': 'test'}, 'enough', test='enough')

  def test_invalid_positional_not_string_empty_dict(self):
    with self.assertRaises(exc.TaskclusterFailure):
      self.client._processArgs({'args': ['test'], 'name': 'test'}, {})

  def test_invalid_positional_not_string_non_empty_dict(self):
    with self.assertRaises(exc.TaskclusterFailure):
      self.client._processArgs({'args': ['test'], 'name': 'test'}, {'john': 'ford'})

<<<<<<< HEAD

class TestMakeSingleHttpRequest(ClientTest):
  def test_success_no_payload(self):
    @httmock.all_requests
    def response_content(url, request):
      return {'status_code': 200, 'content': {}}

    with httmock.HTTMock(response_content):
      d = self.client._makeSingleHttpRequest('GET', 'http://www.example.com', {})
      self.assertEqual(d.json(), {})
      self.assertEqual(d.status_code, 200)
      d.raise_for_status()

  def test_success_payload(self):
    @httmock.all_requests
    def response_content(url, request):
      self.assertEqual(request.body, '{"i":"j"}')
      return {'status_code': 200, 'content': {'k': 'l'}}

    with httmock.HTTMock(response_content):
      d = self.client._makeSingleHttpRequest('GET', 'http://www.example.com', {'i': 'j'})
      self.assertEqual(d.json(), {'k': 'l'})
      self.assertEqual(d.status_code, 200)
      d.raise_for_status()

  def test_failure(self):
    @httmock.all_requests
    def response_content(url, requet):
      return {'status_code': 404}

    with httmock.HTTMock(response_content):
      d = self.client._makeSingleHttpRequest('GET', 'http://www.example.com', {})
      with self.assertRaises(requests.exceptions.RequestException):
        d.raise_for_status()

=======
>>>>>>> cfee8230

# This could probably be done better with Mock
class ObjWithDotJson(object):
  def __init__(self, status_code, x):
    self.status_code = status_code
    self.x = x

  def json(self):
    return self.x

  def raise_for_status(self):
    if self.status_code >= 300 or self.status_code < 200:
      raise exc.TaskclusterRestFailure('Damn!', {})


class TestMakeHttpRequest(ClientTest):
  def setUp(self):

    ClientTest.setUp(self)

  def test_success_first_try(self):
    with mock.patch.object(utils, 'makeSingleHttpRequest') as p:
      expected = {'test': 'works'}
      p.return_value = ObjWithDotJson(200, expected)

      v = self.client._makeHttpRequest('GET', 'http://www.example.com', {})
      p.assert_called_once_with('GET', 'http://www.example.com', {}, mock.ANY)
      self.assertEqual(expected, v)

  def test_success_fifth_try_status_code(self):
    with mock.patch.object(utils, 'makeSingleHttpRequest') as p:
      expected = {'test': 'works'}
      sideEffect = [
        ObjWithDotJson(500, None),
        ObjWithDotJson(500, None),
        ObjWithDotJson(500, None),
        ObjWithDotJson(500, None),
        ObjWithDotJson(200, expected)
      ]
      p.side_effect = sideEffect
      expectedCalls = [mock.call('GET', 'http://www.example.com', {}, mock.ANY)
                       for x in range(self.client.options['maxRetries'])]

      v = self.client._makeHttpRequest('GET', 'http://www.example.com', {})
      p.assert_has_calls(expectedCalls)
      self.assertEqual(expected, v)

  def test_success_fifth_try_connection_errors(self):
    with mock.patch.object(utils, 'makeSingleHttpRequest') as p:
      expected = {'test': 'works'}
      sideEffect = [
        requests.exceptions.RequestException,
        requests.exceptions.RequestException,
        requests.exceptions.RequestException,
        requests.exceptions.RequestException,
        ObjWithDotJson(200, expected)
      ]
      p.side_effect = sideEffect
      expectedCalls = [mock.call('GET', 'http://www.example.com', {}, mock.ANY)
                       for x in range(self.client.options['maxRetries'])]

      v = self.client._makeHttpRequest('GET', 'http://www.example.com', {})
      p.assert_has_calls(expectedCalls)
      self.assertEqual(expected, v)

  def test_failure_status_code(self):
    with mock.patch.object(utils, 'makeSingleHttpRequest') as p:
      p.return_value = ObjWithDotJson(500, None)
      expectedCalls = [mock.call('GET', 'http://www.example.com', {}, mock.ANY)
                       for x in range(self.client.options['maxRetries'])]
      with self.assertRaises(exc.TaskclusterRestFailure):
        self.client._makeHttpRequest('GET', 'http://www.example.com', {})
      p.assert_has_calls(expectedCalls)

  def test_failure_connection_errors(self):
    with mock.patch.object(utils, 'makeSingleHttpRequest') as p:
      p.side_effect = requests.exceptions.RequestException
      expectedCalls = [mock.call('GET', 'http://www.example.com', {}, mock.ANY)
                       for x in range(self.client.options['maxRetries'])]
      with self.assertRaises(exc.TaskclusterRestFailure):
        self.client._makeHttpRequest('GET', 'http://www.example.com', {})
      p.assert_has_calls(expectedCalls)


class TestOptions(ClientTest):
  def setUp(self):
    ClientTest.setUp(self)
    self.clientClass2 = subject.createApiClient('testApi', base.createApiRef())
    self.client2 = self.clientClass2({'baseUrl': 'http://notlocalhost:5888/v2'})

  def test_defaults_should_work(self):
    self.assertEqual(self.client.options['baseUrl'], 'https://localhost:8555/v1')
    self.assertEqual(self.client2.options['baseUrl'], 'http://notlocalhost:5888/v2')

  def test_change_default_doesnt_change_previous_instances(self):
    prevMaxRetries = subject._defaultConfig['maxRetries']
    with mock.patch.dict(subject._defaultConfig, {'maxRetries': prevMaxRetries + 1}):
      self.assertEqual(self.client.options['maxRetries'], prevMaxRetries)


class TestMakeApiCall(ClientTest):
  """ This class covers both the _makeApiCall function logic as well as the
  logic involved in setting up the api member functions since these are very
  related things"""

  def setUp(self):
    ClientTest.setUp(self)
    patcher = mock.patch.object(self.client, 'NEVER_CALL_ME')
    never_call = patcher.start()
    never_call.side_effect = AssertionError
    self.addCleanup(never_call.stop)

  def test_creates_methods(self):
    self.assertIsInstance(self.client.no_args_no_input, types.MethodType)

  def test_methods_setup_correctly(self):
    # Because of how scoping works, I've had trouble where the last API Entry
    # dict is used for all entires, which is wrong.  This is to make sure that
    # the scoping stuff isn't broken
    self.assertIsNot(self.client.NEVER_CALL_ME, self.client.no_args_no_input)

  def test_hits_no_args_no_input(self):
    expected = 'works'
    with mock.patch.object(self.client, '_makeHttpRequest') as patcher:
      patcher.return_value = expected

      actual = self.client.no_args_no_input()
      self.assertEqual(expected, actual)

      patcher.assert_called_once_with('get', 'no_args_no_input', None)

  def test_hits_two_args_no_input(self):
    expected = 'works'
    with mock.patch.object(self.client, '_makeHttpRequest') as patcher:
      patcher.return_value = expected

      actual = self.client.two_args_no_input('argone', 'argtwo')
      self.assertEqual(expected, actual)

      patcher.assert_called_once_with('get', 'two_args_no_input/argone/argtwo', None)

  def test_hits_no_args_with_input(self):
    expected = 'works'
    with mock.patch.object(self.client, '_makeHttpRequest') as patcher:
      patcher.return_value = expected

      actual = self.client.no_args_with_input({})
      self.assertEqual(expected, actual)

      patcher.assert_called_once_with('get', 'no_args_with_input', {})

  def test_hits_two_args_with_input(self):
    expected = 'works'
    with mock.patch.object(self.client, '_makeHttpRequest') as patcher:
      patcher.return_value = expected

      actual = self.client.two_args_with_input('argone', 'argtwo', {})
      self.assertEqual(expected, actual)

      patcher.assert_called_once_with('get', 'two_args_with_input/argone/argtwo', {})

  def test_input_is_procesed(self):
    expected = 'works'
    expected_input = {'test': 'does work'}
    with mock.patch.object(self.client, '_makeHttpRequest') as patcher:
      patcher.return_value = expected

      actual = self.client.no_args_with_input(expected_input)
      self.assertEqual(expected, actual)

      patcher.assert_called_once_with('get', 'no_args_with_input', expected_input)

  def test_kwargs(self):
    expected = 'works'
    with mock.patch.object(self.client, '_makeHttpRequest') as patcher:
      patcher.return_value = expected

      actual = self.client.two_args_with_input({}, arg0='argone', arg1='argtwo')
      self.assertEqual(expected, actual)

      patcher.assert_called_once_with('get', 'two_args_with_input/argone/argtwo', {})

  def test_mixing_kw_and_positional_fails(self):
    with self.assertRaises(exc.TaskclusterFailure):
      self.client.two_args_no_input('arg1', arg2='arg2')

  def test_missing_input_raises(self):
    with self.assertRaises(exc.TaskclusterFailure):
      self.client.no_args_with_input()


# TODO: I should run the same things through the node client and compare the output
class TestTopicExchange(ClientTest):
  def test_string_pass_through(self):
    expected = 'johnwrotethis'
    actual = self.client.topicName(expected)
    self.assertEqual(expected, actual['routingKeyPattern'])

  def test_exchange(self):
    expected = 'test/v1/topicExchange'
    actual = self.client.topicName('')
    self.assertEqual(expected, actual['exchange'])

  def test_exchange_trailing_slash(self):
    self.client.options['exchangePrefix'] = 'test/v1/'
    expected = 'test/v1/topicExchange'
    actual = self.client.topicName('')
    self.assertEqual(expected, actual['exchange'])

  def test_constant(self):
    expected = 'primary.*.*.*.#'
    actual = self.client.topicName({})
    self.assertEqual(expected, actual['routingKeyPattern'])

  def test_does_insertion(self):
    expected = 'primary.*.value2.*.#'
    actual = self.client.topicName({'norm2': 'value2'})
    self.assertEqual(expected, actual['routingKeyPattern'])

  def test_too_many_star_args(self):
    with self.assertRaises(exc.TaskclusterTopicExchangeFailure):
      self.client.topicName({'taskId': '123'}, 'another')

  def test_both_args_and_kwargs(self):
    with self.assertRaises(exc.TaskclusterTopicExchangeFailure):
      self.client.topicName({'taskId': '123'}, taskId='123')

  def test_no_args_no_kwargs(self):
    expected = 'primary.*.*.*.#'
    actual = self.client.topicName()
    self.assertEqual(expected, actual['routingKeyPattern'])
    actual = self.client.topicName({})
    self.assertEqual(expected, actual['routingKeyPattern'])


class TestBuildUrl(ClientTest):
  def test_build_url_positional(self):
    expected = 'https://localhost:8555/v1/two_args_no_input/arg0/arg1'
    actual = self.client.buildUrl('two_args_no_input', 'arg0', 'arg1')
    self.assertEqual(expected, actual)

  def test_build_url_keyword(self):
    expected = 'https://localhost:8555/v1/two_args_no_input/arg0/arg1'
    actual = self.client.buildUrl('two_args_no_input', arg0='arg0', arg1='arg1')
    self.assertEqual(expected, actual)

  def test_fails_to_build_url_for_missing_method(self):
    with self.assertRaises(exc.TaskclusterFailure):
      self.client.buildUrl('non-existing')

  def test_fails_to_build_not_enough_args(self):
    with self.assertRaises(exc.TaskclusterFailure):
      self.client.buildUrl('two_args_no_input', 'not-enough-args')


class TestBuildSignedUrl(ClientTest):
  def setUp(self):
    ClientTest.setUp(self)
    # Patch time.time so that we get constant bewits for
    timePatcher = mock.patch('time.time')
    timePatch = timePatcher.start()
    timePatch.return_value = 1
    self.addCleanup(timePatch.stop)

  def test_builds_surl_positional(self):
    expBewit = 'Y2xpZW50SWRcOTAxXENVUHFtY1lSeW5Ua' + \
               '3NBS1BDaTJLUm5palgwR3hpWjFRUE9rMF' + \
               'Viamc2U1U9XGUzMD0='
    expected = 'https://localhost:8555/v1/two_args_no_input/arg0/arg1?bewit=' + expBewit
    actual = self.client.buildSignedUrl('two_args_no_input', 'arg0', 'arg1')
    self.assertEqual(expected, actual)

  def test_builds_surl_keyword(self):
    expBewit = 'Y2xpZW50SWRcOTAxXENVUHFtY1lSeW5Ua' + \
               '3NBS1BDaTJLUm5palgwR3hpWjFRUE9rMF' + \
               'Viamc2U1U9XGUzMD0='
    expected = 'https://localhost:8555/v1/two_args_no_input/arg0/arg1?bewit=' + expBewit
    actual = self.client.buildSignedUrl('two_args_no_input', arg0='arg0', arg1='arg1')
    self.assertEqual(expected, actual)


class TestAuthenticationMockServer(base.TCTest):
  def setUp(self):
    self.port = 5555
    self.baseUrl = 'http://localhost:%d/v1' % self.port

    entries = [
      base.createApiEntryFunction(
        'getCredentials',
        0,
        False,
        route='/client/<clientId>/credentials'
      ),
    ]
    self.apiRef = base.createApiRef(entries=entries)
    self.clientClass = subject.createApiClient('Auth', self.apiRef)
    clientOpts = {
      'baseUrl': self.baseUrl
    }
    self.client = self.clientClass(clientOpts)

  def test_mock_is_up(self):
    s = socket.socket(socket.AF_INET, socket.SOCK_STREAM)
    try:
      s.connect(('127.0.0.1', self.port))
    finally:
      s.close()

  def test_mock_auth_works(self):
    self.client.options['credentials']['clientId'] = 'admin'
    self.client.options['credentials']['accessToken'] = 'adminToken'
    result = self.client.getCredentials('admin')
    self.assertEqual(result['accessToken'], 'adminToken')

  def test_mock_auth_works_with_small_scope(self):
    self.client.options['credentials']['clientId'] = 'goodScope'
    self.client.options['credentials']['accessToken'] = 'goodScopeToken'
    result = self.client.getCredentials('admin')
    self.assertEqual(result['accessToken'], 'adminToken')

  def test_mock_auth_invalid(self):
    self.client.options['credentials']['clientId'] = 'unknown'
    self.client.options['credentials']['accessToken'] = 'adminToken'
    with self.assertRaises(exc.TaskclusterAuthFailure):
      self.client.getCredentials('admin')

  def test_mock_auth_expired(self):
    self.client.options['credentials']['clientId'] = 'expired'
    self.client.options['credentials']['accessToken'] = 'expiredToken'
    with self.assertRaises(exc.TaskclusterAuthFailure):
      self.client.getCredentials('admin')

  def test_mock_auth_bad_scope(self):
    self.client.options['credentials']['clientId'] = 'badScope'
    self.client.options['credentials']['accessToken'] = 'badScopeToken'
    with self.assertRaises(exc.TaskclusterAuthFailure):
      self.client.getCredentials('admin')

  @unittest.expectedFailure
  def test_temporary_credentials(self):
    tempCred = subject.createTemporaryCredentials(
      'admin',
      'adminToken',
      datetime.datetime.utcnow() - datetime.timedelta(hours=10),
      datetime.datetime.utcnow() + datetime.timedelta(hours=10),
      ['auth:credentials'],
    )
    self.client.options['credentials']['clientId'] = tempCred['clientId']
    self.client.options['credentials']['accessToken'] = tempCred['accessToken']
    self.client.options['credentials']['certificate'] = tempCred['certificate']
    result = self.client.getCredentials('admin')
    self.assertEqual(result['accessToken'], 'adminToken')

  def test_mock_auth_signed_url(self):
    self.client.options['credentials']['clientId'] = 'admin'
    self.client.options['credentials']['accessToken'] = 'adminToken'
    signedUrl = self.client.buildSignedUrl('getCredentials', 'admin')
    response = requests.get(signedUrl)
    response.raise_for_status()
    response = response.json()
    self.assertEqual(response['accessToken'], 'adminToken')

  def test_mock_auth_signed_url_bad_credentials(self):
    self.client.options['credentials']['clientId'] = 'expired'
    self.client.options['credentials']['accessToken'] = 'expiredToken'
    signedUrl = self.client.buildSignedUrl('getCredentials', 'admin')
    r = requests.get(signedUrl)
    with self.assertRaises(requests.exceptions.RequestException):
      r.raise_for_status()
    self.assertEqual(401, r.status_code)


class ProductionTest(base.TCTest):

  def setUp(self):
    self.i = subject.Index()

  def test_ping(self):
    result = self.i.ping()
    self.assertEqual(result['alive'], True)

  def test_listnamespace(self):
    result = self.i.listNamespaces('', {})
    assert 'namespaces' in result

  def test_insert_to_index(self):
    payload = {
      'taskId': 'a' * 22,
      'rank': 1,
      'data': {'test': 'data'},
      'expires': '2015-09-09T19:19:15.879Z'
    }
    result = self.i.insertTask('testing', payload)
    self.assertEqual(payload['expires'], result['expires'])<|MERGE_RESOLUTION|>--- conflicted
+++ resolved
@@ -128,44 +128,6 @@
     with self.assertRaises(exc.TaskclusterFailure):
       self.client._processArgs({'args': ['test'], 'name': 'test'}, {'john': 'ford'})
 
-<<<<<<< HEAD
-
-class TestMakeSingleHttpRequest(ClientTest):
-  def test_success_no_payload(self):
-    @httmock.all_requests
-    def response_content(url, request):
-      return {'status_code': 200, 'content': {}}
-
-    with httmock.HTTMock(response_content):
-      d = self.client._makeSingleHttpRequest('GET', 'http://www.example.com', {})
-      self.assertEqual(d.json(), {})
-      self.assertEqual(d.status_code, 200)
-      d.raise_for_status()
-
-  def test_success_payload(self):
-    @httmock.all_requests
-    def response_content(url, request):
-      self.assertEqual(request.body, '{"i":"j"}')
-      return {'status_code': 200, 'content': {'k': 'l'}}
-
-    with httmock.HTTMock(response_content):
-      d = self.client._makeSingleHttpRequest('GET', 'http://www.example.com', {'i': 'j'})
-      self.assertEqual(d.json(), {'k': 'l'})
-      self.assertEqual(d.status_code, 200)
-      d.raise_for_status()
-
-  def test_failure(self):
-    @httmock.all_requests
-    def response_content(url, requet):
-      return {'status_code': 404}
-
-    with httmock.HTTMock(response_content):
-      d = self.client._makeSingleHttpRequest('GET', 'http://www.example.com', {})
-      with self.assertRaises(requests.exceptions.RequestException):
-        d.raise_for_status()
-
-=======
->>>>>>> cfee8230
 
 # This could probably be done better with Mock
 class ObjWithDotJson(object):
