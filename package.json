--- conflicted
+++ resolved
@@ -210,11 +210,8 @@
     "backup:run": "node infrastructure/tooling/src/main.js backup:run",
     "backup:restore": "node infrastructure/tooling/src/main.js backup:restore",
     "backup:compare": "node infrastructure/tooling/src/main.js backup:compare",
-<<<<<<< HEAD
     "importer:run": "node infrastructure/tooling/src/main.js importer:run",
     "importer:verify": "node infrastructure/tooling/src/main.js importer:verify",
-=======
->>>>>>> 8407e038
     "db:upgrade": "node db/src/main.js upgrade",
     "db:downgrade": "node db/src/main.js downgrade"
   },
